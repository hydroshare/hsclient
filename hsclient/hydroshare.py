--- conflicted
+++ resolved
@@ -1502,18 +1502,6 @@
         if to_date:
             params["to_date"] = to_date.strftime('%Y-%m-%d')
         if spatial_coverage:
-<<<<<<< HEAD
-            params["coverage_type"] = spatial_coverage.type
-            if spatial_coverage.type == "point":
-                params["north"] = spatial_coverage.north
-                params["east"] = spatial_coverage.east
-            else:
-                params["north"] = spatial_coverage.northlimit
-                params["east"] = spatial_coverage.eastlimit
-                params["south"] = spatial_coverage.southlimit
-                params["west"] = spatial_coverage.westlimit
-            # Test
-=======
             yield Exception(
                 "Bad Request, status_code 400, spatial_coverage queries are disabled."
             )
@@ -1527,7 +1515,6 @@
             #     params["east"] = spatial_coverage.eastlimit
             #     params["south"] = spatial_coverage.southlimit
             #     params["west"] = spatial_coverage.westlimit
->>>>>>> 712cf01e
         response = self._hs_session.get("/hsapi/resource/", 200, params=params)
 
         res = response.json()
